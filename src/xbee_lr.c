--- conflicted
+++ resolved
@@ -7,7 +7,7 @@
  * operations unique to the XBee LR subclass.
  * 
  * @version 1.1
- * @date 2025-03-05
+ * @date 2025-04-04
  * 
  * @license MIT
  * Permission is hereby granted, free of charge, to any person obtaining a copy
@@ -32,7 +32,6 @@
  * @contact felix.galindo@digi.com
  */
 
-<<<<<<< HEAD
  #include "xbee_lr.h"
  #include "xbee_api_frames.h"
  #include <stdlib.h>
@@ -888,802 +887,3 @@
  void XBeeLRDestroy(XBeeLR* self) {
      free(self);
  }
-=======
-#include "xbee_lr.h"
-#include "xbee_api_frames.h"
-#include <stdlib.h>
-#include <stdio.h>
-#include <string.h>
-
-static void SendJoinReqApiFrame(XBee* self);
-
-// XBeeLR specific implementations
-
-
-/**
- * @brief Checks if the XBee LR module is connected to the LoRaWAN network.
- * 
- * This function sends an AT command (`AT_JS`) to the XBee LR module to query the 
- * Join Status, determining whether the module is currently connected to the LoRaWAN network. 
- * It returns true if the module is connected (i.e., has joined the network) and false otherwise. 
- * The function also handles the communication with the module and provides debug output in case 
- * of communication errors.
- * 
- * @param[in] self Pointer to the XBee instance.
- * 
- * @return bool Returns true if the XBee LR module is connected to the network, otherwise false.
- */
-bool XBeeLRConnected(XBee* self) {
-    // Implement logic to check XBeeLR network connection
-    uint8_t response = 0;
-    uint8_t responseLength;
-    int status;
-
-    // Send the AT_JS command to query the Join Status
-    status = apiSendAtCommandAndGetResponse(self, AT_JS, NULL, 0, &response, &responseLength, 5000);
-
-    if (status == API_SEND_SUCCESS) {
-        // Print the received reponse
-        // XBEEDebugPrint("ATJS Resp: %u \n", response);
-        // XBEEDebugPrint("Join Status: %s \n", response ? "Joined" : "Not Joined");
-    } else {
-        XBEEDebugPrint("Failed to receive AT_JS response, error code: %d\n", status);
-    }
-    return response;  
-}
-
-/**
- * @brief Initializes the XBee LR module for communication.
- * 
- * This function initializes the XBee LR module by setting up the necessary 
- * serial communication parameters, such as the baud rate and device path. 
- * It relies on platform-specific UART initialization provided by the hardware 
- * abstraction layer. The function returns true if initialization is successful.
- * 
- * @param[in] self Pointer to the XBee instance.
- * @param[in] baudrate The baud rate for serial communication.
- * @param[in] device The path to the serial device (e.g., "/dev/ttyUSB0").
- * 
- * @return bool Returns true if the initialization is successful, otherwise false.
- */
-bool XBeeLRInit(XBee* self, uint32_t baudRate, void* device) {
-    // Implement XBeeLR initialization
-    return (self->htable->PortUartInit(baudRate, device)) == UART_SUCCESS ? true:false;
-}
-
-/**
- * @brief Processes incoming data and events for the XBee LR module.
- * 
- * This function must be called continuously in the main loop of the application. 
- * It handles the reception and processing of API frames from the XBee LR module.
- * The function checks for incoming frames, and if a frame is successfully received,
- * it is processed accordingly. 
- * 
- * @param[in] self Pointer to the XBee instance.
- * 
- * @return void This function does not return a value.
- */
-void XBeeLRProcess(XBee* self) {
-    // Implement XBeeLR specific process logic
-    xbee_api_frame_t frame;
-    int status = apiReceiveApiFrame(self,&frame);
-    if (status == API_SEND_SUCCESS) {
-        apiHandleFrame(self,frame);
-    } else if (status != API_RECEIVE_ERROR_TIMEOUT_START_DELIMITER) {
-        XBEEDebugPrint("Error receiving frame.\n");
-    }
-}
-
-
-/**
- * @brief Attempts to connect to the LoRaWAN network using the XBee LR module.
- * 
- * This function initiates the connection process to a LoRaWAN network by sending 
- * a join request. The function is currently blocking, meaning it waits until 
- * the connection attempt is completed before returning. A future enhancement (@todo) 
- * could add support for non-blocking operation.
- * 
- * @param[in] self Pointer to the XBee instance.
- * 
- * @return bool Returns true if the connection process was initiated
- * 
- */
-bool XBeeLRConnect(XBee* self) {
-    // Implement XBeeLR specific connection logic 
-    XBEEDebugPrint("Join Request Sent...\n");
-    SendJoinReqApiFrame(self);
-
-    // Start the timeout timer
-    uint32_t startTime = portMillis();
-
-    //Delay until CONNECTION_TIMEOUT_MS Time has elapsed
-    while((portMillis() - startTime) < CONNECTION_TIMEOUT_MS){}
-
-    XBEEDebugPrint("Checking Join Status...\n");
-    //Check Join Status only once per Join Request
-    if (XBeeLRConnected(self)) {
-        XBEEDebugPrint("Successfully Joined\n");
-        return true; // Successfully joined
-    }
-
-    portDelay(500); // Delay between checks 
-    XBEEDebugPrint("Failed to Join\n");
-    return false; // Timeout reached without successful join
-}
-
-/**
- * @brief Disconnects from the LoRaWAN network using the XBee LR module.
- * 
- * This function handles the disconnection process from a LoRaWAN network. It ensures 
- * that the XBee LR module is properly disconnected and that any necessary cleanup 
- * is performed. The function is currently blocking.
- * 
- * @param[in] self Pointer to the XBee instance.
- * 
- * @return bool Returns true if the disconnection process was initiated.
- */
-bool XBeeLRDisconnect(XBee* self) {
-    // Implement XBeeLR specific disconnection logic
-    return true;
-}
-
-/**
- * @brief Sends data over the network using the XBee LR module.
- * 
- * This function constructs and sends a data packet over the network using an XBee LR module.
- * The function is currently blocking, meaning it waits until the data is fully transmitted
- * before returning. A future enhancement (@todo) could add support for non-blocking operation.
- * 
- * @param[in] self Pointer to the XBee instance.
- * @param[in] data Pointer to the data to be sent, encapsulated in an XBeeLRPacket_t structure.
- * 
- * @return xbee_deliveryStatus_t, 0 if successful
- * 
- */
-uint8_t XBeeLRSendData(XBee* self, const void* data) {
-    // Prepare and send the API frame
-    XBeeLRPacket_t *packet = (XBeeLRPacket_t*) data;
-    uint8_t frame_data[128];  // Adjust size as needed
-    packet->frameId = self->frameIdCntr;
-    frame_data[0] = self->frameIdCntr;
-    frame_data[1] = packet->port;
-    frame_data[2] = packet->ack & 0x01;
-    memcpy(&frame_data[3], packet->payload, packet->payloadSize);
-
-    // Send the frame
-    int send_status = apiSendFrame(self, XBEE_API_TYPE_LR_TX_REQUEST, frame_data, 3 + packet->payloadSize);
-    if (send_status != API_SEND_SUCCESS) {
-        return false;  // Failed to send the frame
-    }
-
-    // Block and wait for the XBEE_API_TYPE_TX_STATUS frame
-    uint32_t startTime = portMillis();  // Get the current time in milliseconds
-
-    self->txStatusReceived = false;  // Reset the status flag before waiting
-
-    while ((portMillis() - startTime) < SEND_DATA_TIMEOUT_MS) {
-        // Process incoming frames using XBeeLRProcess
-        XBeeLRProcess(self);
-
-        // Check if the status frame was received
-        if (self->txStatusReceived) {
-            // Return the delivery status
-            if(self->deliveryStatus){
-                XBEEDebugPrint("TX Delivery Status 0x%02X\n", self->deliveryStatus );
-            }
-            return self->deliveryStatus;
-        }
-
-        // Add a small delay here to avoid busy-waiting
-        portDelay(10);  // Delay for 10 ms
-    }
-
-    // Timeout reached without receiving the expected frame
-    XBEEDebugPrint("Failed to receive TX Request Status frame\n");
-    return 0xFF;  // Indicate failure or timeout
-}
-
-bool XBeeLRSoftReset(XBee* self) {
-    // Implement XBeeLR specific soft reset logic
-    return true;
-}
-
-void XBeeLRHardReset(XBee* self) {
-    // Implement XBeeLR specific hard reset logic
-}
-
-/* XBeeLR Specific Functions */
-
-/**
- * @brief Sends the AT_AE command to set the LoRaWAN AppEUI on the XBee LR module.
- * 
- * This function configures the LoRaWAN AppEUI (Application Identifier) on the XBee LR module 
- * by sending the AT command `AT_AE` with the specified AppEUI value. The function is blocking, 
- * meaning it waits for a response from the module or until a timeout occurs. If the command 
- * fails to send or the module does not respond, a debug message is printed.
- * 
- * @param[in] self Pointer to the XBee instance.
- * @param[in] value The AppEUI to be set, provided as a string.
- * 
- * @return bool Returns true if the AppEUI was successfully set, otherwise false.
- */
-bool XBeeLRSetAppEUI(XBee* self, const char* value) {
-    uint8_t response[17];
-    uint8_t responseLength;
-    uint8_t paramLength = (value != NULL) ? strlen(value) : 0;
-    int status = apiSendAtCommandAndGetResponse(self, AT_AE, value, paramLength, response, &responseLength, 5000);
-    if(status != API_SEND_SUCCESS){
-        XBEEDebugPrint("Failed to set App EUI\n");
-    }
-    return status;
-}
-
-/**
- * @brief Sends the AT_AK command to set the LoRaWAN AppKey on the XBee LR module.
- * 
- * This function configures the LoRaWAN AppKey (Application Key) on the XBee LR module 
- * by sending the AT command `AT_AK` with the specified AppKey value. The function is 
- * blocking, meaning it waits for a response from the module or until a timeout occurs. 
- * If the command fails to send or the module does not respond, a debug message is printed.
- * 
- * @param[in] self Pointer to the XBee instance.
- * @param[in] value The AppKey to be set, provided as a string.
- * 
- * @return bool Returns true if the AppKey was successfully set, otherwise false.
- */
-bool XBeeLRSetAppKey(XBee* self, const char* value) {
-    uint8_t response[33];
-    uint8_t responseLength;
-    uint8_t paramLength = (value != NULL) ? strlen(value) : 0;
-    int status = apiSendAtCommandAndGetResponse(self, AT_AK, value, paramLength, response, &responseLength, 5000);
-    if(status != API_SEND_SUCCESS){
-        XBEEDebugPrint("Failed to set App Key\n");
-    }
-    return status;
-}
-
-/**
- * @brief Sends the AT_NK command to set the LoRaWAN NwkKey on the XBee LR module.
- * 
- * This function configures the LoRaWAN NwkKey (Network Key) on the XBee LR module 
- * by sending the AT command `AT_NK` with the specified NwkKey value. The function 
- * is blocking, meaning it waits for a response from the module or until a timeout 
- * occurs. If the command fails to send or the module does not respond, a debug 
- * message is printed.
- * 
- * @param[in] self Pointer to the XBee instance.
- * @param[in] value The NwkKey to be set, provided as a string.
- * 
- * @return bool Returns true if the NwkKey was successfully set, otherwise false.
- */
-bool XBeeLRSetNwkKey(XBee* self, const char* value) {
-    uint8_t response[33];
-    uint8_t responseLength;
-    uint8_t paramLength = (value != NULL) ? strlen(value) : 0;
-    int status = apiSendAtCommandAndGetResponse(self, AT_NK, value, paramLength, response, &responseLength, 5000);
-    if(status != API_SEND_SUCCESS){
-        XBEEDebugPrint("Failed to set Nwk Key\n");
-    }
-    return status;
-}
-
-/**
- * @brief Sends the AT_LC command to set the LoRaWAN Class on the XBee LR module.
- * 
- * This function configures the LoRaWAN Class on the XBee LR module 
- * by sending the AT command `AT_LC` with the specified Class value. The function 
- * is blocking, meaning it waits for a response from the module or until a timeout 
- * occurs. If the command fails to send or the module does not respond, a debug 
- * message is printed.
- * 
- * @param[in] self Pointer to the XBee instance.
- * @param[in] value The Class to be set, provided as a char. 'A','B','C'
- * 
- * @return bool Returns true if the Class was successfully set, otherwise false.
- */
-bool XBeeLRSetClass(XBee* self, const char value) {
-    uint8_t response[33];
-    uint8_t responseLength;
-    int status = apiSendAtCommandAndGetResponse(self, AT_LC, (const uint8_t *) &value, 1, response, &responseLength, 5000);
-    if(status != API_SEND_SUCCESS){
-        XBEEDebugPrint("Failed to set Class\n");
-    }
-    return status;
-}
-
-/**
- * @brief Sends the AT_AM command to set the LoRaWAN Activation Mode on the XBee LR module.
- * 
- * @param[in] self Pointer to the XBee instance.
- * @param[in] value The Activation Mode to be set.
- * 
- * @return bool Returns true if the Activation Mode was successfully set, otherwise false.
- */
-bool XBeeLRSetActivationMode(XBee* self, const uint8_t value) {
-    uint8_t response[33];
-    uint8_t responseLength;
-
-    int status = apiSendAtCommandAndGetResponse(self, AT_AM, &value, 1, response, &responseLength, 5000);
-
-    if (status != API_SEND_SUCCESS) {
-        XBEEDebugPrint("Failed to set Activation Mode\n");
-        return false;
-    }
-
-    return true;
-}
-
-/**
- * @brief Sends the AT_AD command to set the LoRaWAN ADR on the XBee LR module.
- * 
- * @param[in] self Pointer to the XBee instance.
- * @param[in] value The ADR setting to be set.
- * 
- * @return bool Returns true if the ADR was successfully set, otherwise false.
- */
-bool XBeeLRSetADR(XBee* self, const uint8_t value) {
-    uint8_t response[33];
-    uint8_t responseLength;
-
-    int status = apiSendAtCommandAndGetResponse(self, AT_AD, &value, 1, response, &responseLength, 5000);
-
-    if (status != API_SEND_SUCCESS) {
-        XBEEDebugPrint("Failed to set ADR\n");
-        return false;
-    }
-
-    return true;
-}
-
-/**
- * @brief Sends the AT_DR command to set the LoRaWAN DataRate on the XBee LR module.
- * 
- * @param[in] self Pointer to the XBee instance.
- * @param[in] value The DataRate to be set.
- * 
- * @return bool Returns true if the DataRate was successfully set, otherwise false.
- */
-bool XBeeLRSetDataRate(XBee* self, const uint8_t value) {
-    uint8_t response[33];
-    uint8_t responseLength;
-
-    int status = apiSendAtCommandAndGetResponse(self, AT_DR, &value, 1, response, &responseLength, 5000);
-
-    if (status != API_SEND_SUCCESS) {
-        XBEEDebugPrint("Failed to set DataRate\n");
-        return false;
-    }
-
-    return true;
-}
-
-/**
- * @brief Sends the AT_LR command to set the LoRaWAN Region on the XBee LR module.
- * 
- * @param[in] self Pointer to the XBee instance.
- * @param[in] value The Region to be set.
- * 
- * @return bool Returns true if the Region was successfully set, otherwise false.
- */
-bool XBeeLRSetRegion(XBee* self, const uint8_t value) {
-    uint8_t response[33];
-    uint8_t responseLength;
-
-    int status = apiSendAtCommandAndGetResponse(self, AT_LR, &value, 1, response, &responseLength, 5000);
-
-    if (status != API_SEND_SUCCESS) {
-        XBEEDebugPrint("Failed to set Region\n");
-        return false;
-    }
-
-    return true;
-}
-
-/**
- * @brief Sends the AT_DC command to set the LoRaWAN Duty Cycle on the XBee LR module.
- * 
- * @param[in] self Pointer to the XBee instance.
- * @param[in] value The Duty Cycle to be set.
- * 
- * @return bool Returns true if the Duty Cycle was successfully set, otherwise false.
- */
-bool XBeeLRSetDutyCycle(XBee* self, const uint8_t value) {
-    uint8_t response[33];
-    uint8_t responseLength;
-
-    int status = apiSendAtCommandAndGetResponse(self, AT_DC, &value, 1, response, &responseLength, 5000);
-
-    if (status != API_SEND_SUCCESS) {
-        XBEEDebugPrint("Failed to set Duty Cycle\n");
-        return false;
-    }
-
-    return true;
-}
-
-// /**
-//  * @brief Sends the AT_LV command to get the LoRaWAN Spec Version on the XBee LR module.
-//  * 
-//  * @param[in] self Pointer to the XBee instance.
-//  * @param[in] value The Spec Version to be set.
-//  * 
-//  * @return bool Returns true if the Spec Version was successfully set, otherwise false.
-//  */
-// bool XBeeLRGetSpecVersion(XBee* self, const char value) {
-//     uint8_t response[33];
-//     uint8_t responseLength;
-//     uint8_t paramLength = 1;
-
-//     int status = apiSendAtCommandAndGetResponse(self, AT_LV, &value, paramLength, response, &responseLength, 5000);
-
-//     if (status != API_SEND_SUCCESS) {
-//         XBEEDebugPrint("Failed to set Spec Version\n");
-//         return false;
-//     }
-
-//     return true;
-// }
-
-/**
- * @brief Sends the AT_J1 command to set the LoRaWAN Join RX1 Delay on the XBee LR module.
- * 
- * @param[in] self Pointer to the XBee instance.
- * @param[in] value The Join RX1 Delay to be set.
- * 
- * @return bool Returns true if the Join RX1 Delay was successfully set, otherwise false.
- */
-bool XBeeLRSetJoinRX1Delay(XBee* self, const uint32_t value) {
-    uint8_t response[33];
-    uint8_t responseLength;
-    uint8_t paramLength = sizeof(value);
-
-    int status = apiSendAtCommandAndGetResponse(self, AT_J1, &value, paramLength, response, &responseLength, 5000);
-
-    if (status != API_SEND_SUCCESS) {
-        XBEEDebugPrint("Failed to set Join RX1 Delay\n");
-        return false;
-    }
-
-    return true;
-}
-
-/**
- * @brief Sends the AT_J2 command to set the LoRaWAN Join RX2 Delay on the XBee LR module.
- * 
- * @param[in] self Pointer to the XBee instance.
- * @param[in] value The Join RX2 Delay to be set.
- * 
- * @return bool Returns true if the Join RX2 Delay was successfully set, otherwise false.
- */
-bool XBeeLRSetJoinRX2Delay(XBee* self, const uint32_t value) {
-    uint8_t response[33];
-    uint8_t responseLength;
-    uint8_t paramLength = sizeof(value);
-
-    int status = apiSendAtCommandAndGetResponse(self, AT_J2, &value, paramLength, response, &responseLength, 5000);
-
-    if (status != API_SEND_SUCCESS) {
-        XBEEDebugPrint("Failed to set Join RX2 Delay\n");
-        return false;
-    }
-
-    return true;
-}
-
-/**
- * @brief Sends the AT_D1 command to set the LoRaWAN RX1 Delay on the XBee LR module.
- * 
- * @param[in] self Pointer to the XBee instance.
- * @param[in] value The RX1 Delay to be set.
- * 
- * @return bool Returns true if the RX1 Delay was successfully set, otherwise false.
- */
-bool XBeeLRSetRX1Delay(XBee* self, const uint32_t value) {
-    uint8_t response[33];
-    uint8_t responseLength;
-    uint8_t paramLength = sizeof(value);
-
-    int status = apiSendAtCommandAndGetResponse(self, AT_D1, &value, paramLength, response, &responseLength, 5000);
-
-    if (status != API_SEND_SUCCESS) {
-        XBEEDebugPrint("Failed to set RX1 Delay\n");
-        return false;
-    }
-
-    return true;
-}
-
-/**
- * @brief Sends the AT_D2 command to set the LoRaWAN RX2 Delay on the XBee LR module.
- * 
- * @param[in] self Pointer to the XBee instance.
- * @param[in] value The RX2 Delay to be set.
- * 
- * @return bool Returns true if the RX2 Delay was successfully set, otherwise false.
- */
-bool XBeeLRSetRX2Delay(XBee* self, const uint32_t value) {
-    uint8_t response[33];
-    uint8_t responseLength;
-    uint8_t paramLength = sizeof(value);
-
-    int status = apiSendAtCommandAndGetResponse(self, AT_D2, &value, paramLength, response, &responseLength, 5000);
-
-    if (status != API_SEND_SUCCESS) {
-        XBEEDebugPrint("Failed to set RX2 Delay\n");
-        return false;
-    }
-
-    return true;
-}
-
-/**
- * @brief Sends the AT_XD command to set the LoRaWAN RX2 Data Rate on the XBee LR module.
- * 
- * @param[in] self Pointer to the XBee instance.
- * @param[in] value The RX2 Data Rate to be set.
- * 
- * @return bool Returns true if the RX2 Data Rate was successfully set, otherwise false.
- */
-bool XBeeLRSetRX2DataRate(XBee* self, const uint8_t value) {
-    uint8_t response[33];
-    uint8_t responseLength;
-    uint8_t paramLength = sizeof(value);
-
-    int status = apiSendAtCommandAndGetResponse(self,AT_XD, &value, paramLength, response, &responseLength, 5000);
-
-    if (status != API_SEND_SUCCESS) {
-        XBEEDebugPrint("Failed to set RX2 Data Rate\n");
-        return false;
-    }
-
-    return true;
-}
-
-/**
- * @brief Sends the AT_XF command to set the LoRaWAN RX2 Frequency on the XBee LR module.
- * 
- * @param[in] self Pointer to the XBee instance.
- * @param[in] value The RX2 Frequency to be set.
- * 
- * @return bool Returns true if the RX2 Frequency was successfully set, otherwise false.
- */
-bool XBeeLRSetRX2Frequency(XBee* self, const uint32_t value) {
-    uint8_t response[33];
-    uint8_t responseLength;
-    uint8_t paramLength = sizeof(value);
-
-    int status = apiSendAtCommandAndGetResponse(self, AT_XF, (uint8_t*)&value, paramLength, response, &responseLength, 5000);
-
-    if (status != API_SEND_SUCCESS) {
-        XBEEDebugPrint("Failed to set RX2 Frequency\n");
-        return false;
-    }
-
-    return true;
-}
-
-/**
- * @brief Sends the AT_PO command to set the LoRaWAN Transmit Power on the XBee LR module.
- * 
- * @param[in] self Pointer to the XBee instance.
- * @param[in] value The Transmit Power to be set.
- * 
- * @return bool Returns true if the Transmit Power was successfully set, otherwise false.
- */
-bool XBeeLRSetTransmitPower(XBee* self, const uint8_t value) {
-    uint8_t response[33];
-    uint8_t responseLength;
-    uint8_t paramLength = sizeof(value);
-
-    int status = apiSendAtCommandAndGetResponse(self, AT_PO, &value, paramLength, response, &responseLength, 5000);
-
-    if (status != API_SEND_SUCCESS) {
-        XBEEDebugPrint("Failed to set Transmit Power\n");
-        return false;
-    }
-
-    return true;
-}
-/**
- * @brief Sends the AT_DE command to read the LoRaWAN DevEUI from the XBee LR module.
- * 
- * This function retrieves the LoRaWAN DevEUI (Device Extended Unique Identifier) 
- * from the XBee LR module by sending the AT command `AT_DE`. The function is 
- * blocking, meaning it waits for a response from the module or until a timeout occurs. 
- * If the command fails to send or the module does not respond, a debug message is printed. 
- * The DevEUI is stored in the provided response buffer.
- * 
- * @param[in] self Pointer to the XBee instance.
- * @param[out] responseBuffer Buffer to store the retrieved DevEUI.
- * @param[in] buffer_size Size of the response buffer (should be at least 17 bytes).
- * 
- * @return bool Returns true if the DevEUI was successfully retrieved, otherwise false.
- */
-bool XBeeLRGetDevEUI(XBee* self, uint8_t* responseBuffer, uint8_t buffer_size) {
-    // Clear buffer
-    if(buffer_size < 17){
-        return false;
-    }
-    memset(responseBuffer,0,buffer_size);
-
-    // Send the AT_DE command to query the DevEUI
-    uint8_t responseLength;
-    int status = apiSendAtCommandAndGetResponse(self, AT_DE, NULL, 0, responseBuffer, &responseLength, 5000);
-
-    if (status != API_SEND_SUCCESS) {
-        XBEEDebugPrint("Failed to receive AT_DE response, error code: %d\n", status);
-        return false;
-    }
-    return true;  
-}
-
-
-/**
- * @brief Sends the AT_CM command to set the LoRaWAN Channels Mask on the XBee LR module.
- * 
- * This function configures the Channels Mask for the LoRaWAN network on the XBee LR module by
- * sending the AT_CM command. The Channels Mask specifies the sub-bands that are enabled for 
- * communication. The function checks the command response to verify if the mask was successfully set.
- * 
- * @param[in] self Pointer to the XBee instance.
- * @param[in] value Pointer to a null-terminated string representing the Channels Mask in hexadecimal format.
- * 
- * @return bool Returns true if the Channels Mask was successfully set; otherwise, false.
- */
-bool XBeeLRSetChannelsMask(XBee* self, const char* value) {
-    uint8_t response[33];
-    uint8_t responseLength;
-    uint8_t paramLength = (value != NULL) ? strlen(value) : 0;
-    int status = apiSendAtCommandAndGetResponse(self, AT_CM, value, paramLength, response, &responseLength, 5000);
-    if(status != API_SEND_SUCCESS){
-        XBEEDebugPrint("Failed to set Channels Mask\n");
-    }
-    return status;
-}
-
-// XBeeLR private functions
-
-/**
- * @brief Sends a join request API frame.
- * 
- * This function sends a join request API frame to the XBee network,
- * which is part of the joining process for LR modules.
- * 
- * @param[in] self Pointer to the XBee instance.
- */
-static void SendJoinReqApiFrame(XBee* self) {
-    uint8_t frame_id = self->frameIdCntr;
-
-    // Call the api_send_frame function to send the Join Request API frame
-    apiSendFrame(self, XBEE_API_TYPE_LR_JOIN_REQUEST, &frame_id, 1);
-}
-
-/**
- * @brief Parses an RX_PACKET frame and invokes the receive callback function.
- * 
- * This function processes a received RX_PACKET frame specific to the XBee LR module. 
- * It parses the frame data, extracting relevant information such as the port number, 
- * RSSI, SNR, and payload. If the frame is of type `XBEE_API_TYPE_LR_RX_PACKET` or 
- * `XBEE_API_TYPE_LR_EXPLICIT_RX_PACKET`, the parsed data is stored in an `XBeeLRPacket_t` 
- * structure, and the receive callback function (`OnReceiveCallback`) is called with this 
- * data. The function ensures that the callback is only invoked if the receive data is valid.
- * 
- * @param[in] self Pointer to the XBee instance.
- * @param[in] param Pointer to the received API frame data.
- * 
- * @return void This function does not return a value.
- */
-static void XBeeLRHandleRxPacket(XBee* self, void *param) {
-
-    if (param == NULL) return;
-
-    xbee_api_frame_t *frame = (xbee_api_frame_t *)param;
-    if (frame->type != XBEE_API_TYPE_LR_RX_PACKET && frame->type != XBEE_API_TYPE_LR_EXPLICIT_RX_PACKET) return;
-
-    XBeeLRPacket_t packet = {0}; // Allocate on the stack and zero-initialize
-
-    APIFrameDebugPrint("RX Packet Data: ");
-    for (int i = 0; i < frame->length; i++) {
-        APIFrameDebugPrint("0x%02X ", frame->data[i]);
-    }
-    APIFrameDebugPrint("\n");
-
-    if (frame->type == XBEE_API_TYPE_LR_EXPLICIT_RX_PACKET) {
-        packet.port = frame->data[1];
-        packet.rssi = frame->data[2];
-        packet.snr = frame->data[3];
-        packet.dr = frame->data[4] & 0xF;
-        packet.slot = frame->data[4] >> 4;
-        packet.counter = frame->data[5] << 24 | frame->data[6] << 16 | frame->data[7] << 8 | frame->data[8];
-        packet.payloadSize = frame->length - 10;
-        packet.payload = &(frame->data[10]); // Point directly to the payload in the frame data
-    } else {
-        packet.port = frame->data[1];
-        packet.payloadSize = frame->length - 2;
-        packet.payload = &(frame->data[2]); // Point directly to the payload in the frame data
-    }
-
-    if (self->ctable->OnReceiveCallback) {
-        self->ctable->OnReceiveCallback(self, &packet); // Pass the address of the stack variable
-    }
-}
-
-
-void XBeeLRHandleTransmitStatus(XBee* self, void *param) {
-
-    if (param == NULL) return;
-
-    xbee_api_frame_t *frame = (xbee_api_frame_t *)param;
-    if (frame->type != XBEE_API_TYPE_TX_STATUS && frame->type != XBEE_API_TYPE_LR_EXPLICIT_TX_STATUS) return;
-
-    XBeeLRPacket_t packet = {0}; // Allocate on the stack and zero-initialize
-
-    APIFrameDebugPrint("Received Transmit Status Frame: ");
-    for (int i = 1; i < frame->length; i++) {
-        APIFrameDebugPrint("0x%02X ", frame->data[i]);
-    }
-    APIFrameDebugPrint("\n");
-
-    packet.frameId = frame->data[1];
-    packet.status = frame->data[2];
-
-    // Store the delivery status in the XBee instance
-    self->deliveryStatus = frame->data[2];  // Extract Delivery Status
-
-    if (frame->type == XBEE_API_TYPE_LR_EXPLICIT_TX_STATUS) {
-        packet.dr = frame->data[3];
-        packet.channel = frame->data[4];
-        packet.power = frame->data[5];
-        packet.counter = frame->data[6] << 24 | frame->data[7] << 16 | frame->data[8] << 8 | frame->data[9];
-    }
-
-    // Set the txStatusReceived flag to indicate the status frame was received
-    self->txStatusReceived = true;
-
-    if (self->ctable->OnSendCallback) {
-        self->ctable->OnSendCallback(self, &packet); // Pass the address of the stack variable
-    }
-
-}
-
-
-// VTable for XBeeLR
-const XBeeVTable XBeeLRVTable = {
-    .init = XBeeLRInit,
-    .process = XBeeLRProcess,
-    .connect = XBeeLRConnect,
-    .disconnect = XBeeLRDisconnect,
-    .sendData = XBeeLRSendData,
-    .softReset = XBeeLRSoftReset,
-    .hardReset = XBeeLRHardReset,
-    .connected = XBeeLRConnected,
-    .handleRxPacketFrame = XBeeLRHandleRxPacket,
-    .handleTransmitStatusFrame = XBeeLRHandleTransmitStatus,
-};
-
-/**
- * @brief Constructor for creating an XBeeLR instance.
- * 
- * This function allocates memory for a new XBeeLR instance and initializes it 
- * with the provided callback table (`cTable`) and handler table (`hTable`). 
- * The function sets up the virtual table (`vtable`) for XBee LR-specific operations 
- * and assigns the callback and handler tables to the instance. The newly created 
- * instance is then returned to the caller.
- * 
- * @param[in] cTable Pointer to the callback table containing function pointers for handling XBee events.
- * @param[in] hTable Pointer to the handler table containing platform-specific function implementations.
- * 
- * @return XBeeLR* Pointer to the newly created XBeeLR instance.
- */
-XBeeLR* XBeeLRCreate(const XBeeCTable* cTable, const XBeeHTable* hTable) {
-    XBeeLR* instance = (XBeeLR*)malloc(sizeof(XBeeLR));
-    instance->base.vtable = &XBeeLRVTable;
-    instance->base.htable = hTable;
-    instance->base.ctable = cTable;
-    return instance;
-}
-
-void XBeeLRDestroy(XBeeLR* self) {
-    free(self);
-}
->>>>>>> 248c0569
