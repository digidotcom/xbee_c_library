--- conflicted
+++ resolved
@@ -6,8 +6,8 @@
  * and handle API frames for XBee communication. API frames are the primary 
  * method for structured data exchange with XBee modules.
  * 
- * @version 1.0
- * @date 2024-08-08
+ * @version 1.1
+ * @date 2025-04-04
  * 
  * @license MIT
  * Permission is hereby granted, free of charge, to any person obtaining a copy
@@ -32,7 +32,6 @@
  * @contact felix.galindo@digi.com
  */
 
-<<<<<<< HEAD
  #include "xbee_api_frames.h"
  #include "xbee.h"
  #include "port.h"
@@ -508,480 +507,3 @@
  
      return asciiLen / 2;
  }
-=======
-#include "xbee_api_frames.h"
-#include "xbee.h"
-#include "port.h"
-#include <stdio.h>
-#include <string.h>
-
-// API Frame Functions
-
-/**
- * @brief Calculates the checksum for an API frame.
- * 
- * This function computes the checksum for a given XBee API frame. The checksum 
- * is calculated by summing the bytes of the frame starting from the fourth byte 
- * (index 3) to the end of the frame and then subtracting the sum from 0xFF. 
- * The resulting checksum ensures the integrity of the data in the API frame.
- * 
- * @param[in] frame Pointer to the API frame data.
- * @param[in] len Length of the API frame data.
- * 
- * @return uint8_t The calculated checksum value.
- */
-static uint8_t calculateChecksum(const uint8_t *frame, uint16_t len) {
-    uint8_t sum = 0;
-    for (uint16_t i = 3; i < len; i++) {
-        sum += frame[i];
-    }
-    return 0xFF - sum;
-}
-
-/**
- * @brief Sends an XBee API frame.
- * 
- * This function constructs and sends an XBee API frame over the UART. The frame 
- * includes a start delimiter, length, frame type, data, and a checksum to ensure 
- * data integrity. The function increments the frame ID counter with each call, 
- * ensuring that frame IDs are unique. If the frame is successfully sent, the function 
- * returns 0; otherwise, it returns an error code indicating the failure.
- * 
- * @param[in] self Pointer to the XBee instance.
- * @param[in] frameType The type of the API frame to send.
- * @param[in] data Pointer to the frame data to be included in the API frame.
- * @param[in] len Length of the frame data in bytes.
- * 
- * @return int Returns 0 (`API_SEND_SUCCESS`) if the frame is successfully sent, 
- * or a non-zero error code (`API_SEND_ERROR_UART_FAILURE`) if there is a failure.
- */
-int apiSendFrame(XBee* self, uint8_t frameType, const uint8_t *data, uint16_t len) {
-    uint8_t frame[256];
-    uint16_t frameLength = 0;
-    self->frameIdCntr++;
-    if (self->frameIdCntr == 0) self->frameIdCntr = 1; // Reset frame counter when 0
-
-    // Start delimiter
-    frame[frameLength++] = 0x7E;
-
-    // Length MSB and LSB
-    frame[frameLength++] = (len + 1) >> 8;
-    frame[frameLength++] = (len + 1) & 0xFF;
-
-    // Frame type
-    frame[frameLength++] = frameType;
-
-    // Frame data
-    memcpy(&frame[frameLength], data, len);
-    frameLength += len;
-
-    // Calculate and add checksum
-    frame[frameLength] = calculateChecksum(frame, frameLength);
-    frameLength++;
-
-    // Print the API frame in hex format
-    APIFrameDebugPrint("Sending API Frame: ");
-    for (uint16_t i = 0; i < frameLength; i++) {
-        APIFrameDebugPrint("0x%02X ", frame[i]);
-    }
-    APIFrameDebugPrint("\n");
-
-    // Measure the time taken to send the frame
-    uint32_t startTime = portMillis();
-    int totalBytesWritten = 0;
-
-    while (totalBytesWritten < frameLength) {
-        int bytes_written = self->htable->PortUartWrite(frame + totalBytesWritten, frameLength - totalBytesWritten);
-        if (bytes_written < 0) {
-            return API_SEND_ERROR_UART_FAILURE;
-        }
-
-        totalBytesWritten += bytes_written;
-
-        // Check for timeout
-        if ((portMillis() - startTime) > UART_WRITE_TIMEOUT_MS) {
-            APIFrameDebugPrint("Error: Frame sending timeout after %lu ms\n", portMillis() - startTime);
-            return API_SEND_ERROR_UART_FAILURE;
-        }
-        portDelay(1);
-    }
-
-#if API_FRAME_DEBUG_PRINT_ENABLED
-    uint32_t elapsed_time = portMillis() - startTime;
-#endif
-    APIFrameDebugPrint("UART write completed in %lu ms\n", elapsed_time);
-
-    // Return success if everything went well
-    return API_SEND_SUCCESS;
-}
-
-
-/**
- * @brief Sends an AT command through an API frame.
- * 
- * This function constructs and sends an AT command in API frame mode. It prepares 
- * the frame by including the frame ID, the AT command, and any optional parameters. 
- * The function checks for various errors, such as invalid commands or parameters 
- * that are too large, and returns appropriate error codes. If the AT command is 
- * successfully sent, the function returns 0.
- * 
- * @param[in] self Pointer to the XBee instance.
- * @param[in] command The AT command to be sent, specified as an `at_command_t` enum.
- * @param[in] parameter Pointer to the parameter data to be included with the AT command (can be NULL).
- * @param[in] paramLength Length of the parameter data in bytes (0 if no parameters).
- * 
- * @return int Returns 0 (`API_SEND_SUCCESS`) if the AT command is successfully sent, 
- * or a non-zero error code if there is a failure (`API_SEND_ERROR_FRAME_TOO_LARGE`, 
- * `API_SEND_ERROR_INVALID_COMMAND`, etc.).
- */
-int apiSendAtCommand(XBee* self,at_command_t command, const uint8_t *parameter, uint8_t paramLength) {
-    uint8_t frame_data[128];
-    uint16_t frameLength = 0;
-
-   // Check if the parameter length is too large
-    if (paramLength > 128) {
-        return API_SEND_ERROR_FRAME_TOO_LARGE;
-    }
-
-    // Frame ID
-    frame_data[frameLength++] = self->frameIdCntr;
-
-    // AT Command (2 bytes)
-    const char *cmd_str = atCommandToString(command);
-
-    if (cmd_str == NULL) {
-        return API_SEND_ERROR_INVALID_COMMAND;
-    }
-    
-    frame_data[frameLength++] = cmd_str[0];
-    frame_data[frameLength++] = cmd_str[1];
-
-    // AT Command Parameter
-    if (paramLength > 0) {
-        memcpy(&frame_data[frameLength], parameter, paramLength);
-        frameLength += paramLength;
-    }
-
-    // Print the AT command and parameter in a readable format
-    APIFrameDebugPrint("Sending AT Command: %s\n", cmd_str);
-    if (paramLength > 0) {
-        APIFrameDebugPrint("Parameter: ");
-        for (uint8_t i = 0; i < paramLength; i++) {
-            APIFrameDebugPrint("0x%02X ", parameter[i]);
-        }
-        APIFrameDebugPrint("\n");
-    } else {
-        APIFrameDebugPrint("No Parameters\n");
-    }
-
-    // Use api_send_frame to send the complete frame
-    return apiSendFrame(self, XBEE_API_TYPE_AT_COMMAND, frame_data, frameLength);
-}
-
-/**
- * @brief Reads a specified number of bytes from the UART with a timeout mechanism.
- * 
- * This function attempts to read a specified number of bytes from the UART interface associated with
- * the XBee instance. It continuously reads data until the requested length is received or a timeout occurs.
- * If the UART read operation fails or the timeout is exceeded, the function returns an appropriate error code.
- * 
- * @param[in] self Pointer to the XBee instance, which contains the UART hardware table and other settings.
- * @param[out] buffer Pointer to the buffer where the received bytes will be stored.
- * @param[in] length The number of bytes to read from the UART.
- * @param[in] timeoutMs The maximum time in milliseconds to wait for the complete data to be read.
- * 
- * @return api_receive_status_t Returns API_RECEIVE_SUCCESS if the specified number of bytes are successfully read.
- *         Returns API_RECEIVE_ERROR_UART_FAILURE if the UART read operation fails.
- *         Returns API_RECEIVE_ERROR_TIMEOUT_DATA if the timeout is exceeded before the required bytes are read.
- */
-static api_receive_status_t readBytesWithTimeout(XBee* self, uint8_t* buffer, int length, uint32_t timeoutMs) {
-    int totalBytesReceived = 0;
-    int bytes_received = 0;
-    uint32_t startTime = portMillis();
-
-    while (totalBytesReceived < length) {
-        bytes_received = self->htable->PortUartRead(buffer + totalBytesReceived, length - totalBytesReceived);
-        
-        if (bytes_received > 0) {
-            totalBytesReceived += bytes_received;
-        }
-
-        // Check for timeout
-        if (portMillis() - startTime >= timeoutMs) {
-            return API_RECEIVE_ERROR_TIMEOUT_DATA;
-        }
-        portDelay(1);  // Add a 1 ms delay to prevent busy-waiting
-    }
-
-    return API_RECEIVE_SUCCESS;
-}
-
-/**
- * @brief Checks for and receives an XBee API frame, populating the provided frame pointer.
- * 
- * This function attempts to read and receive an XBee API frame from the UART interface. 
- * It validates the received data by checking the start delimiter, frame length, and checksum. 
- * If the frame is successfully received and validated, the frame structure is populated 
- * with the received data. The function returns API_RECEIVE_SUCCESS if successful, or an 
- * error code from `api_receive_status_t` if any step in the process fails, including timeout.
- * 
- * @param[in] self Pointer to the XBee instance.
- * @param[out] frame Pointer to an `xbee_api_frame_t` structure where the received frame data will be stored.
- * 
- * @return api_receive_status_t Returns API_RECEIVE_SUCCESS if the frame is successfully received, or an error code if a failure occurs.
- */
-api_receive_status_t apiReceiveApiFrame(XBee* self, xbee_api_frame_t *frame) {
-    if (!frame) {
-        APIFrameDebugPrint("Error: Invalid frame pointer. The frame pointer passed to the function is NULL.\n");
-        return API_RECEIVE_ERROR_INVALID_POINTER;
-    }
-
-    memset(frame, 0, sizeof(xbee_api_frame_t));
-
-    // Attempt to read the start delimiter with timeout
-    uint8_t start_delimiter;
-    api_receive_status_t result = readBytesWithTimeout(self, &start_delimiter, 1, UART_READ_TIMEOUT_MS);
-    if (result != API_RECEIVE_SUCCESS) {
-        //APIFrameDebugPrint("Error: Timeout occurred while waiting to read start delimiter.\n");
-        return API_RECEIVE_ERROR_TIMEOUT_START_DELIMITER;
-    }
-    APIFrameDebugPrint("Start delimiter received: 0x%02X\n", start_delimiter);
-
-    if (start_delimiter != 0x7E) {
-        APIFrameDebugPrint("Error: Invalid start delimiter. Expected 0x7E, but received 0x%02X.\n", start_delimiter);
-        return API_RECEIVE_ERROR_INVALID_START_DELIMITER;
-    }
-
-    // Read length with timeout
-    uint8_t length_bytes[2];
-    result = readBytesWithTimeout(self, length_bytes, 2, UART_READ_TIMEOUT_MS);
-    if (result != API_RECEIVE_SUCCESS) {
-        APIFrameDebugPrint("Error: Timeout occurred while waiting to read frame length.\n");
-        return API_RECEIVE_ERROR_TIMEOUT_LENGTH;
-    }
-    uint16_t length = (length_bytes[0] << 8) | length_bytes[1];
-    APIFrameDebugPrint("Frame length received: %d bytes\n", length);
-
-    if (length > XBEE_MAX_FRAME_DATA_SIZE) {
-        APIFrameDebugPrint("Error: Frame length exceeds buffer size.\n");
-        return API_RECEIVE_ERROR_FRAME_TOO_LARGE;
-    }
-
-    // Read the frame data with timeout
-    result = readBytesWithTimeout(self, frame->data, length, UART_READ_TIMEOUT_MS);
-    if (result != API_RECEIVE_SUCCESS) {
-        APIFrameDebugPrint("Error: Timeout occurred while waiting to read frame data.\n");
-        return API_RECEIVE_ERROR_TIMEOUT_DATA;
-    }
-    APIFrameDebugPrint("Complete frame data received: ");
-    for (int i = 0; i < length; i++) {
-        APIFrameDebugPrint("0x%02X ", frame->data[i]);
-    }
-    APIFrameDebugPrint("\n");
-
-    // Read the checksum with timeout
-    result = readBytesWithTimeout(self, &(frame->checksum), 1, UART_READ_TIMEOUT_MS);
-    if (result != API_RECEIVE_SUCCESS) {
-        APIFrameDebugPrint("Error: Timeout occurred while waiting to read checksum.\n");
-        return API_RECEIVE_ERROR_TIMEOUT_CHECKSUM;
-    }
-
-    // Populate frame structure
-    frame->length = length;
-    frame->type = frame->data[0];
-
-    // Check and verify the checksum
-    uint8_t checksum = frame->checksum;
-    for (int i = 0; i < length; i++) {
-        checksum += frame->data[i];
-    }
-    if (checksum != 0xFF) {
-        APIFrameDebugPrint("Error: Invalid checksum. Expected 0xFF, but calculated 0x%02X.\n", checksum);
-        return API_RECEIVE_ERROR_INVALID_CHECKSUM;
-    }
-
-    return API_RECEIVE_SUCCESS; // Successfully received a frame
-}
-
-
-/**
- * @brief Calls registered handlers based on the received API frame type.
- * 
- * This function processes a received XBee API frame by calling the appropriate 
- * handler function based on the frame's type. It supports handling AT responses, 
- * modem status, transmit status, and received packet frames. For each frame type, 
- * the corresponding handler function is invoked if it is registered in the XBee 
- * virtual table (vtable). If the frame type is unknown, a debug message is printed.
- * 
- * @param[in] self Pointer to the XBee instance.
- * @param[in] frame The received API frame to be handled.
- * 
- * @return void This function does not return a value.
- */
-void apiHandleFrame(XBee* self, xbee_api_frame_t frame){
-    switch (frame.type) {
-        case XBEE_API_TYPE_AT_RESPONSE:
-            xbeeHandleAtResponse(self, &frame);
-            break;
-        case XBEE_API_TYPE_MODEM_STATUS:
-            xbeeHandleModemStatus(self, &frame);
-            break;
-        case XBEE_API_TYPE_TX_STATUS:
-        case XBEE_API_TYPE_LR_EXPLICIT_TX_STATUS:
-            if(self->vtable->handleTransmitStatusFrame){
-                self->vtable->handleTransmitStatusFrame(self, &frame);
-            }
-            break;
-        case XBEE_API_TYPE_LR_RX_PACKET:
-        case XBEE_API_TYPE_LR_EXPLICIT_RX_PACKET:
-            if(self->vtable->handleRxPacketFrame){
-                self->vtable->handleRxPacketFrame(self, &frame);
-            }
-            break;
-        default:
-            APIFrameDebugPrint("Received unknown frame type: 0x%02X\n", frame.type);
-            break;
-    }
-}
-
-/**
- * @brief Sends an AT command via an API frame and waits for the response.
- * 
- * This function sends an AT command using an XBee API frame and then waits for a response 
- * from the XBee module within a specified timeout period. The response is captured and 
- * stored in the provided response buffer. The function continuously checks for incoming 
- * frames and processes them until the expected AT response frame is received or the 
- * timeout period elapses.
- * 
- * @param[in] self Pointer to the XBee instance.
- * @param[in] command The AT command to be sent, specified as an `at_command_t` enum.
- * @param[in] parameter Pointer to the parameter data to be included with the AT command (can be NULL).
- * @param[out] responseBuffer Pointer to a buffer where the AT command response will be stored.
- * @param[out] responseLength Pointer to a variable where the length of the response will be stored.
- * @param[in] timeoutMs The timeout period in milliseconds within which the response must be received.
- * 
- * @return int Returns 0 (`API_SEND_SUCCESS`) if the AT command is successfully sent and a valid response is received, 
- * or a non-zero error code if there is a failure (`API_SEND_AT_CMD_ERROR`, `API_SEND_AT_CMD_RESPONSE_TIMEOUT`, etc.).
- */
-int apiSendAtCommandAndGetResponse(XBee* self, at_command_t command, const uint8_t *parameter, uint8_t paramLength, uint8_t *responseBuffer, 
-    uint8_t *responseLength, uint32_t timeoutMs) {
-    // Send the AT command using API frame
-    apiSendAtCommand(self, command, (const uint8_t *)parameter, paramLength);
-
-    // Get the start time using the platform-specific function
-    uint32_t startTime = self->htable->PortMillis();
-    
-    // Wait and receive the response within the timeout period
-    xbee_api_frame_t frame;
-    int status;
-
-    while (1) {
-        // Attempt to receive the API frame
-        status = apiReceiveApiFrame(self, &frame);
-
-        // Check if a valid frame was received
-        if (status == 0) {
-            // Check if the received frame is an AT response
-            if (frame.type == XBEE_API_TYPE_AT_RESPONSE) {
-
-                // Extract the AT command response
-                *responseLength = frame.length - 5;  // Subtract the frame ID and AT command bytes
-                APIFrameDebugPrint("responseLength: %u\n", *responseLength);
-                if(frame.data[4] == 0){
-                    if((responseBuffer != NULL) && (*responseLength)){
-                        memcpy(responseBuffer, &frame.data[5], *responseLength);
-                    }
-                }else{
-                    APIFrameDebugPrint("API Frame AT CMD Error.\n");
-                    return API_SEND_AT_CMD_ERROR;
-                }
-            
-                // Return success
-                return API_SEND_SUCCESS;
-            } 
-            else{
-                apiHandleFrame(self, frame);
-            }
-        }
-
-        // Check if the timeout period has elapsed using platform-specific time
-        if ((self->htable->PortMillis() - startTime) >= timeoutMs) {
-            APIFrameDebugPrint("Timeout waiting for AT response.\n");
-            return API_SEND_AT_CMD_RESONSE_TIMEOUT;
-        }
-        
-        self->htable->PortDelay(1);
-    }
-}
-
-//Print out AT Response
-void xbeeHandleAtResponse(XBee* self, xbee_api_frame_t *frame) {
-#if API_FRAME_DEBUG_PRINT_ENABLED
-    // The first byte of frame->data is the Frame ID
-    uint8_t frame_id = frame->data[1];
-
-    // The next two bytes are the AT command
-    char at_command[3];
-    at_command[0] = frame->data[2];
-    at_command[1] = frame->data[3];
-    at_command[2] = '\0'; // Null-terminate the string
-
-
-    // The next byte is the command status
-    uint8_t command_status = frame->data[4];
-#endif
-
-    // Print the basic information
-    APIFrameDebugPrint("AT Response:\n");
-    APIFrameDebugPrint("  Frame ID: %d\n", frame_id);
-    APIFrameDebugPrint("  AT Command: %s\n", at_command);
-    APIFrameDebugPrint("  Command Status: %d\n", command_status);
-
-    // Check if there is additional data in the frame
-    if (frame->length > 5) {
-        APIFrameDebugPrint("  Data: ");
-        // Print the remaining data bytes
-        APIFrameDebugPrint("%s\n", &(frame->data[5]));
-    } else {
-        APIFrameDebugPrint("  No additional data.\n");
-    }
-}
-
-//Should be moved to be handled by user?
-void xbeeHandleModemStatus(XBee* self, xbee_api_frame_t *frame) {
-    if (frame->type != XBEE_API_TYPE_MODEM_STATUS) return;
-
-    APIFrameDebugPrint("Modem Status: %d\n", frame->data[1]);
-    // Add further processing as needed
-}
-
-/**
- * @brief Converts an ASCII string to a hex array.
- * 
- * This function takes an ASCII string and converts it into a hexadecimal
- * representation where each character pair forms a hex byte.
- * 
- * @param[in] asciiStr Pointer to the ASCII string.
- * @param[out] hexArray Pointer to the output hex array.
- * @param[in] maxLen Maximum allowed length of the hex array.
- * 
- * @return int Number of bytes written to hex_array, or -1 if an error occurs.
- */
-int asciiToHexArray(const char *asciiStr, uint8_t *hexArray, size_t maxLen) {
-    if (!asciiStr || !hexArray) {
-        return -1; // Error: Null pointer
-    }
-
-    size_t asciiLen = strlen(asciiStr);
-    if (asciiLen % 2 != 0 || asciiLen / 2 > maxLen) {
-        return -1; // Error: Invalid length
-    }
-
-    for (size_t i = 0; i < asciiLen; i += 2) {
-        char hexByte[3] = {asciiStr[i], asciiStr[i + 1], '\0'};
-        hexArray[i / 2] = (uint8_t)strtol(hexByte, NULL, 16);
-    }
-
-    return asciiLen / 2;
-}
->>>>>>> 248c0569
