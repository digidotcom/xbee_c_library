/**
 * @file config.h
 * @brief Define library configurations
 *
 *
 * @version 1.0
 * @date 2024-08-08
 *
 * @license MIT
 * Permission is hereby granted, free of charge, to any person obtaining a copy
 * of this software and associated documentation files (the "Software"), to deal
 * in the Software without restriction, including without limitation the rights
 * to use, copy, modify, merge, publish, distribute, sublicense, and/or sell
 * copies of the Software, and to permit persons to whom the Software is
 * furnished to do so, subject to the following conditions:
 *
 * The above copyright notice and this permission notice shall be included in all
 * copies or substantial portions of the Software.
 *
 * THE SOFTWARE IS PROVIDED "AS IS", WITHOUT WARRANTY OF ANY KIND, EXPRESS OR
 * IMPLIED, INCLUDING BUT NOT LIMITED TO THE WARRANTIES OF MERCHANTABILITY,
 * FITNESS FOR A PARTICULAR PURPOSE AND NONINFRINGEMENT. IN NO EVENT SHALL THE
 * AUTHORS OR COPYRIGHT HOLDERS BE LIABLE FOR ANY CLAIM, DAMAGES OR OTHER
 * LIABILITY, WHETHER IN AN ACTION OF CONTRACT, TORT OR OTHERWISE, ARISING FROM,
 * OUT OF OR IN CONNECTION WITH THE SOFTWARE OR THE USE OR OTHER DEALINGS IN THE
 * SOFTWARE.
 *
 * @author Felix Galindo
 * @contact felix.galindo@digi.com
 */

<<<<<<< HEAD
 #ifndef CONFIG_H
 #define CONFIG_H
 
 #if defined(__cplusplus)
 extern "C"
 {
 #endif
 
 #include "port.h"
 
 // Constants
 #define UART_READ_TIMEOUT_MS 2000
 #define UART_WRITE_TIMEOUT_MS 10
 
 #define API_FRAME_DEBUG_PRINT_ENABLED 1
 #if API_FRAME_DEBUG_PRINT_ENABLED
 #define APIFrameDebugPrint(...) portDebugPrintf(__VA_ARGS__)
 #else
 #define APIFrameDebugPrint(...)
 #endif
 
 #define XBEE_DEBUG_PRINT_ENABLED 1
 #if XBEE_DEBUG_PRINT_ENABLED
 #define XBEEDebugPrint(...) portDebugPrintf(__VA_ARGS__)
 #else
 #define XBEEDebugPrint(...)
 #endif
 
 #if defined(__cplusplus)
 }
 #endif
 
 #endif // CONFIG
=======
#ifndef CONFIG_H
#define CONFIG_H

#if defined(__cplusplus)
extern "C"
{
#endif

#include "port.h"

// Constants
#define UART_READ_TIMEOUT_MS 2000   
#define UART_WRITE_TIMEOUT_MS 10

#define XBEE_DEBUG_PRINT_ENABLED 0
#if XBEE_DEBUG_PRINT_ENABLED
#define XBEEDebugPrint(...)             portDebugPrintf(__VA_ARGS__)
#else
#define XBEEDebugPrint(...)
#endif

#define API_FRAME_DEBUG_PRINT_ENABLED 0
#if API_FRAME_DEBUG_PRINT_ENABLED
#define APIFrameDebugPrint(...)             portDebugPrintf(__VA_ARGS__)
#else
#define APIFrameDebugPrint(...)
#endif

#if defined(__cplusplus)
}
#endif

#endif // CONFIG
>>>>>>> 248c0569
<|MERGE_RESOLUTION|>--- conflicted
+++ resolved
@@ -4,7 +4,7 @@
  *
  *
  * @version 1.0
- * @date 2024-08-08
+ * @date 2025-08-08
  *
  * @license MIT
  * Permission is hereby granted, free of charge, to any person obtaining a copy
@@ -29,7 +29,7 @@
  * @contact felix.galindo@digi.com
  */
 
-<<<<<<< HEAD
+
  #ifndef CONFIG_H
  #define CONFIG_H
  
@@ -44,14 +44,14 @@
  #define UART_READ_TIMEOUT_MS 2000
  #define UART_WRITE_TIMEOUT_MS 10
  
- #define API_FRAME_DEBUG_PRINT_ENABLED 1
+ #define API_FRAME_DEBUG_PRINT_ENABLED 0
  #if API_FRAME_DEBUG_PRINT_ENABLED
  #define APIFrameDebugPrint(...) portDebugPrintf(__VA_ARGS__)
  #else
  #define APIFrameDebugPrint(...)
  #endif
  
- #define XBEE_DEBUG_PRINT_ENABLED 1
+ #define XBEE_DEBUG_PRINT_ENABLED 0
  #if XBEE_DEBUG_PRINT_ENABLED
  #define XBEEDebugPrint(...) portDebugPrintf(__VA_ARGS__)
  #else
@@ -62,39 +62,4 @@
  }
  #endif
  
- #endif // CONFIG
-=======
-#ifndef CONFIG_H
-#define CONFIG_H
-
-#if defined(__cplusplus)
-extern "C"
-{
-#endif
-
-#include "port.h"
-
-// Constants
-#define UART_READ_TIMEOUT_MS 2000   
-#define UART_WRITE_TIMEOUT_MS 10
-
-#define XBEE_DEBUG_PRINT_ENABLED 0
-#if XBEE_DEBUG_PRINT_ENABLED
-#define XBEEDebugPrint(...)             portDebugPrintf(__VA_ARGS__)
-#else
-#define XBEEDebugPrint(...)
-#endif
-
-#define API_FRAME_DEBUG_PRINT_ENABLED 0
-#if API_FRAME_DEBUG_PRINT_ENABLED
-#define APIFrameDebugPrint(...)             portDebugPrintf(__VA_ARGS__)
-#else
-#define APIFrameDebugPrint(...)
-#endif
-
-#if defined(__cplusplus)
-}
-#endif
-
-#endif // CONFIG
->>>>>>> 248c0569
+ #endif // CONFIG